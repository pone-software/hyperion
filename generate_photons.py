--- conflicted
+++ resolved
@@ -1,15 +1,12 @@
 """Generate photons for a range of emitter-reciever distances."""
 import pickle
 from argparse import ArgumentParser
-<<<<<<< HEAD
 
 from jax.config import config
 
 config.update("jax_enable_x64", True)
 
-=======
 import jax
->>>>>>> 467807e9
 import jax.numpy as jnp
 import numpy as np
 from hyperion.propagate import (
